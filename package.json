--- conflicted
+++ resolved
@@ -94,13 +94,8 @@
     "@testing-library/react": "^16.1.0",
     "@testing-library/user-event": "^14.5.2",
     "@types/escape-html": "^1.0.4",
-<<<<<<< HEAD
     "@types/jest": "^30.0.0",
-    "@types/node": "^22.10.7",
-=======
-    "@types/jest": "^29.5.12",
     "@types/node": "^24.1.0",
->>>>>>> 5632bea1
     "@types/pdf-parse": "^1.1.5",
     "@types/react": "^19.0.0",
     "@types/react-dom": "^19.1.6",
