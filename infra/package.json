{
  "name": "infra",
  "version": "0.1.0",
  "bin": {
    "infra": "bin/infra.js"
  },
  "scripts": {
    "build": "tsc",
    "build:lambdas": "./build-lambdas.sh",
    "build:all": "npm run build && npm run build:lambdas",
    "watch": "tsc -w",
    "test": "jest",
    "cdk": "cdk"
  },
  "devDependencies": {
    "@tailwindcss/postcss": "^4.1.13",
    "@types/jest": "^30.0.0",
    "@types/node": "24.7.0",
    "@types/pdf-parse": "^1.1.5",
    "aws-cdk": "2.1029.4",
    "jest": "^30.1.2",
    "ts-jest": "^29.4.4",
    "ts-node": "^10.9.2",
    "typescript": "~5.9.3"
  },
  "dependencies": {
    "@aws-cdk/aws-amplify-alpha": "^2.209.0-alpha.0",
    "@aws-cdk/aws-cognito": "^1.204.0",
    "@aws-cdk/aws-ec2": "^1.204.0",
    "@aws-cdk/aws-iam": "^1.204.0",
    "@aws-cdk/aws-rds": "^1.204.0",
    "@aws-cdk/aws-route53": "^1.203.0",
    "@aws-cdk/aws-s3": "^1.203.0",
    "@aws-cdk/aws-secretsmanager": "^1.203.0",
    "@aws-sdk/client-dynamodb": "^3.902.0",
    "@types/node-fetch": "^2.6.12",
<<<<<<< HEAD
    "aws-cdk-lib": "^2.219.0",
=======
    "aws-cdk-lib": "^2.221.0",
>>>>>>> 6c007e2e
    "cheerio": "^1.1.2",
    "constructs": "^10.0.0",
    "csv-parse": "^6.1.0",
    "mammoth": "^1.11.0",
    "marked": "^16.3.0",
    "node-fetch": "^3.3.2",
    "pdf-parse": "^2.1.7",
    "xlsx": "^0.18.5"
  }
}<|MERGE_RESOLUTION|>--- conflicted
+++ resolved
@@ -15,13 +15,13 @@
   "devDependencies": {
     "@tailwindcss/postcss": "^4.1.13",
     "@types/jest": "^30.0.0",
-    "@types/node": "24.7.0",
+    "@types/node": "24.5.2",
     "@types/pdf-parse": "^1.1.5",
-    "aws-cdk": "2.1029.4",
+    "aws-cdk": "2.1029.2",
     "jest": "^30.1.2",
     "ts-jest": "^29.4.4",
     "ts-node": "^10.9.2",
-    "typescript": "~5.9.3"
+    "typescript": "~5.9.2"
   },
   "dependencies": {
     "@aws-cdk/aws-amplify-alpha": "^2.209.0-alpha.0",
@@ -32,20 +32,16 @@
     "@aws-cdk/aws-route53": "^1.203.0",
     "@aws-cdk/aws-s3": "^1.203.0",
     "@aws-cdk/aws-secretsmanager": "^1.203.0",
-    "@aws-sdk/client-dynamodb": "^3.902.0",
+    "@aws-sdk/client-dynamodb": "^3.893.0",
     "@types/node-fetch": "^2.6.12",
-<<<<<<< HEAD
-    "aws-cdk-lib": "^2.219.0",
-=======
     "aws-cdk-lib": "^2.221.0",
->>>>>>> 6c007e2e
     "cheerio": "^1.1.2",
     "constructs": "^10.0.0",
     "csv-parse": "^6.1.0",
     "mammoth": "^1.11.0",
     "marked": "^16.3.0",
     "node-fetch": "^3.3.2",
-    "pdf-parse": "^2.1.7",
+    "pdf-parse": "^1.1.1",
     "xlsx": "^0.18.5"
   }
 }