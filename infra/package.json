--- conflicted
+++ resolved
@@ -11,17 +11,10 @@
     "cdk": "cdk"
   },
   "devDependencies": {
-<<<<<<< HEAD
     "@types/jest": "^30.0.0",
-    "@types/node": "22.7.9",
+    "@types/node": "24.1.0",
     "aws-cdk": "2.1018.0",
     "jest": "^30.0.5",
-=======
-    "@types/jest": "^29.5.14",
-    "@types/node": "24.1.0",
-    "aws-cdk": "2.1018.0",
-    "jest": "^29.7.0",
->>>>>>> 5632bea1
     "ts-jest": "^29.4.0",
     "ts-node": "^10.9.2",
     "typescript": "~5.8.3"
