{
  "name": "infra",
  "version": "0.1.0",
  "bin": {
    "infra": "bin/infra.js"
  },
  "scripts": {
    "build": "tsc",
    "build:lambdas": "./build-lambdas.sh",
    "build:all": "npm run build && npm run build:lambdas",
    "watch": "tsc -w",
    "test": "jest",
    "cdk": "cdk"
  },
  "devDependencies": {
    "@tailwindcss/postcss": "^4.1.13",
    "@types/jest": "^30.0.0",
    "@types/node": "24.5.2",
    "@types/pdf-parse": "^1.1.5",
<<<<<<< HEAD
    "aws-cdk": "2.1029.3",
    "jest": "^30.1.2",
=======
    "aws-cdk": "2.1029.2",
    "jest": "^30.2.0",
>>>>>>> eaac5857
    "ts-jest": "^29.4.4",
    "ts-node": "^10.9.2",
    "typescript": "~5.9.2"
  },
  "dependencies": {
    "@aws-cdk/aws-amplify-alpha": "^2.209.0-alpha.0",
    "@aws-cdk/aws-cognito": "^1.204.0",
    "@aws-cdk/aws-ec2": "^1.204.0",
    "@aws-cdk/aws-iam": "^1.204.0",
    "@aws-cdk/aws-rds": "^1.204.0",
    "@aws-cdk/aws-route53": "^1.203.0",
    "@aws-cdk/aws-s3": "^1.203.0",
    "@aws-cdk/aws-secretsmanager": "^1.203.0",
    "@aws-sdk/client-dynamodb": "^3.896.0",
    "@types/node-fetch": "^2.6.12",
    "aws-cdk-lib": "^2.218.0",
    "cheerio": "^1.1.2",
    "constructs": "^10.0.0",
    "csv-parse": "^6.1.0",
    "mammoth": "^1.11.0",
    "marked": "^16.3.0",
    "node-fetch": "^3.3.2",
    "pdf-parse": "^1.1.1",
    "xlsx": "^0.18.5"
  }
}<|MERGE_RESOLUTION|>--- conflicted
+++ resolved
@@ -17,13 +17,8 @@
     "@types/jest": "^30.0.0",
     "@types/node": "24.5.2",
     "@types/pdf-parse": "^1.1.5",
-<<<<<<< HEAD
     "aws-cdk": "2.1029.3",
     "jest": "^30.1.2",
-=======
-    "aws-cdk": "2.1029.2",
-    "jest": "^30.2.0",
->>>>>>> eaac5857
     "ts-jest": "^29.4.4",
     "ts-node": "^10.9.2",
     "typescript": "~5.9.2"
