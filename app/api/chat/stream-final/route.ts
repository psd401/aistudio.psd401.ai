--- conflicted
+++ resolved
@@ -303,18 +303,12 @@
 
   const aiMessages = [
     { role: 'system' as const, content: systemPrompt },
-<<<<<<< HEAD
     // Include context for new conversations or if we have full context from retrieval
     ...(fullContext && allMessages.length === 1 ? [{ role: 'system' as const, content: `Initial execution context: ${JSON.stringify(fullContext)}` }] : []),
-    ...allMessages.map(msg => ({ role: msg.role as 'user' | 'assistant', content: msg.content }))
-=======
-    // Only include context if it's the first message (no previous messages) and we have context
-    ...(allMessages.length === 1 && context ? [{ role: 'system' as const, content: `Context from execution: ${JSON.stringify(context)}` }] : []),
     ...allMessages.map(msg => ({ 
       role: (msg.role === 'user' ? 'user' : 'assistant') as const, 
       content: String(msg.content) 
     }))
->>>>>>> dd93d552
   ];
 
   // Stream the response
