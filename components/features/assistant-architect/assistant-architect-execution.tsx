"use client"

// Constants
const STREAM_TIMEOUT_MS = 5 * 60 * 1000; // 5 minutes timeout for streaming

import { zodResolver } from "@hookform/resolvers/zod"
import { useForm } from "react-hook-form"
import * as z from "zod"
import { Button } from "@/components/ui/button"
import {
  Form,
  FormControl,
  FormField,
  FormItem,
  FormLabel,
  FormMessage
} from "@/components/ui/form"
import { Input } from "@/components/ui/input"
import { Textarea } from "@/components/ui/textarea"
import { Select, SelectContent, SelectItem, SelectTrigger, SelectValue } from "@/components/ui/select"
import { useState, useEffect, useCallback, memo } from "react"
import { useToast } from "@/components/ui/use-toast"
import { executeAssistantArchitectAction } from "@/actions/db/assistant-architect-actions"
import { getJobAction } from "@/actions/db/jobs-actions"
import { SelectJob, SelectToolInputField } from "@/types/db-types"
import { ExecutionResultDetails, JobOutput, JobPromptResult } from "@/types/assistant-architect-types"
import { Loader2, Bot, User, Terminal, AlertCircle, ChevronDown, ChevronRight, Copy, ThumbsUp, ThumbsDown, Sparkles, X } from "lucide-react"
import ReactMarkdown from "react-markdown"
import ErrorBoundary from "@/components/utilities/error-boundary"
import type { AssistantArchitectWithRelations } from "@/types/assistant-architect-types"
import { Alert, AlertDescription, AlertTitle } from "@/components/ui/alert"
import { AssistantArchitectChat } from "./assistant-architect-chat"
import { ChatErrorBoundary } from "./chat-error-boundary"
import type { SelectPromptResult } from "@/types/db-types"
import Image from "next/image"
import PdfUploadButton from "@/components/ui/pdf-upload-button"
import { updatePromptResultAction } from "@/actions/db/assistant-architect-actions"

interface AssistantArchitectExecutionProps {
  tool: AssistantArchitectWithRelations
  isPreview?: boolean
}

// Extended type for prompt results used in this component
interface ExtendedPromptResult {
  id: string
  executionId: string
  promptId: string | number
  inputData: Record<string, unknown>
  outputData: string
  status: "pending" | "running" | "completed" | "failed"
  startedAt: Date
  completedAt: Date | null
  executionTimeMs: number | null
  errorMessage: string | null
  userFeedback?: 'like' | 'dislike'
}

// Extended execution result details
interface ExtendedExecutionResultDetails {
  id: string | number
  toolId: string | number
  userId: string | number
  status: string
  inputData: Record<string, unknown>
  startedAt: Date | null
  completedAt: Date | null
  errorMessage: string | null
  promptResults: ExtendedPromptResult[]
  assistantArchitectId?: number // Add this field for compatibility with ExecutionResultDetails
}

export const AssistantArchitectExecution = memo(function AssistantArchitectExecution({ tool, isPreview = false }: AssistantArchitectExecutionProps) {
  const { toast } = useToast()
  const [isLoading, setIsLoading] = useState(false)
  const [isPolling, setIsPolling] = useState(false)
  const [jobId, setJobId] = useState<string | null>(null)
  const [results, setResults] = useState<ExtendedExecutionResultDetails | null>(null)
  const [error, setError] = useState<string | null>(null)
  const [expandedPrompts, setExpandedPrompts] = useState<Record<string, boolean>>({})
  const [expandedInputs, setExpandedInputs] = useState<Record<string, boolean>>({})
  const [conversationId, setConversationId] = useState<number | null>(null)

  // Define base types for fields first
  const stringSchema = z.string();

  // Create form schema based on tool input fields
  const formSchema = z.object(
    tool.inputFields.reduce((acc: Record<string, z.ZodTypeAny>, field: SelectToolInputField) => {
      let fieldSchema: z.ZodString | z.ZodTypeAny

      switch (field.fieldType) {
        case "long_text":
        case "select":
        case "multi_select":
          fieldSchema = stringSchema
          break
        case "file_upload":
          fieldSchema = stringSchema
          break
        default:
          fieldSchema = stringSchema
      }

      // Make field optional by default
      fieldSchema = fieldSchema.optional().nullable()

      acc[field.name] = fieldSchema
      return acc
    }, {})
  )

  const form = useForm<z.infer<typeof formSchema>>({
    resolver: zodResolver(formSchema),
    defaultValues: tool.inputFields.reduce((acc: Record<string, string>, field: SelectToolInputField) => {
      acc[field.name] = ""
      return acc
    }, {})
  })

  const [abortController, setAbortController] = useState<AbortController | null>(null)
  const [streamingPromptIndex, setStreamingPromptIndex] = useState<number>(-1)
  const [promptTexts, setPromptTexts] = useState<Record<string, string>>({})


  const handleStreamEvent = useCallback((event: { type: string; totalPrompts?: number; promptIndex?: number; promptId?: number; modelName?: string; token?: string; result?: string; error?: string; executionId?: number; message?: string }, inputs: Record<string, unknown>) => {
    switch (event.type) {
      case 'metadata':
        // Initialize results structure
        const initialResults: ExtendedExecutionResultDetails = {
          id: jobId || 'streaming',
          toolId: tool?.id || 0,
          userId: 'current',
          status: 'running',
          inputData: inputs,
          startedAt: new Date(),
          completedAt: null,
          errorMessage: null,
          assistantArchitectId: tool?.id,
          promptResults: Array(event.totalPrompts).fill(null).map((_, i) => ({
            id: `prompt_${i}_temp`,
            executionId: jobId || 'streaming',
            promptId: `prompt_${i}`, // Use string ID temporarily, will be updated by prompt_start
            inputData: '',
            outputData: '',
            status: 'pending' as const,
            startedAt: new Date(),
            completedAt: null,
            executionTimeMs: null,
            errorMessage: null
          }))
        }
        setResults(initialResults)
        break

      case 'prompt_start':
        setStreamingPromptIndex(event.promptIndex || 0)
        // Initialize with a waiting message
        setPromptTexts(prev => ({
          ...prev,
          [event.promptIndex || 0]: 'Waiting for AI response...'
        }))
        setResults(prev => {
          if (!prev) return null
          const updated = { ...prev }
          const index = event.promptIndex || 0
          updated.promptResults[index] = {
            ...updated.promptResults[index],
            promptId: event.promptId ? String(event.promptId) : updated.promptResults[index].promptId,
            status: 'running' as const,
            startedAt: new Date()
          }
          return updated
        })
        // Auto-expand the currently streaming prompt
        const promptId = `prompt_${event.promptIndex || 0}_temp`
        setExpandedPrompts(prev => ({ ...prev, [promptId]: true }))
        break

      case 'token':
        setPromptTexts(prev => {
          const index = event.promptIndex || 0
          // If this is the first token, clear the waiting message
          const currentText = prev[index] || ''
          const isWaitingMessage = currentText === 'Waiting for AI response...'
          
          const updated = {
            ...prev,
            [index]: isWaitingMessage ? (event.token || '') : currentText + (event.token || '')
          }
          return updated
        })
        break

      case 'prompt_complete':
        // Clear the streaming text for this prompt
        setPromptTexts(prev => {
          const index = event.promptIndex || 0
          const updated = { ...prev }
          delete updated[index]
          return updated
        })
        // Update results with the final output
        setResults(prev => {
          if (!prev) return null
          const updated = { ...prev }
          const index = event.promptIndex || 0
          updated.promptResults[index] = {
            ...updated.promptResults[index],
            status: 'completed' as const,
            completedAt: new Date(),
            outputData: event.result || '',
            executionTimeMs: Date.now() - updated.promptResults[index].startedAt.getTime()
          }
          return updated
        })
        break

      case 'prompt_error':
        setResults(prev => {
          if (!prev) return null
          const updated = { ...prev }
          const index = event.promptIndex || 0
          updated.promptResults[index] = {
            ...updated.promptResults[index],
            status: 'failed' as const,
            completedAt: new Date(),
            errorMessage: event.error || null
          }
          return updated
        })
        break

      case 'complete':
        setIsLoading(false)
        setStreamingPromptIndex(-1)
        setPromptTexts({}) // Clear all streaming texts
        setResults(prev => {
          if (!prev) return null
          return {
            ...prev,
            status: 'completed',
            completedAt: new Date()
          }
        })
        toast({
          title: "Execution Completed",
          description: "All prompts have been executed successfully"
        })
        break

      case 'status':
        // Update the prompt text with status message
        if (event.promptIndex !== undefined) {
          const index = event.promptIndex
          setPromptTexts(prev => ({
            ...prev,
            [index]: event.message || 'Processing...'
          }))
        }
        break

      case 'error':
        setIsLoading(false)
        setStreamingPromptIndex(-1)
        setPromptTexts({}) // Clear all streaming texts
        setError(event.error || 'Unknown error')
        setResults(prev => {
          if (!prev) return null
          return {
            ...prev,
            status: 'failed',
            completedAt: new Date(),
            errorMessage: event.error || null
          }
        })
        toast({
          title: "Execution Error",
          description: event.error,
          variant: "destructive"
        })
        break
    }
  }, [jobId, tool?.id, toast])

  const onSubmit = useCallback(async (values: z.infer<typeof formSchema>) => {
    // Only clear results if we're not already processing
    if (!isLoading && !isPolling) {
      // Don't clear results if we already have completed results - user might be using chat
      if (!results || results.status !== 'completed') {
        setIsLoading(true)
        setResults(null)
        setError(null)
      } else {
        // If we have completed results, confirm before re-running
        const confirmRerun = window.confirm("You have existing results. Do you want to run the assistant again? This will clear your current results and chat.")
        if (!confirmRerun) {
          return;
        }
        setIsLoading(true)
        setResults(null)
        setError(null)
        setConversationId(null) // Reset conversation when re-running
      }
    } else {
      return; // Prevent double submission
    }

    try {
      const result = await executeAssistantArchitectAction({
        toolId: tool.id,
        inputs: values
      })

      if (result.isSuccess && result.data?.jobId) {
        setJobId(String(result.data.jobId))
        
        // Check if we have executionId for streaming support
        const supportsStreaming = !!result.data?.executionId
        
        if (supportsStreaming) {
          // Start streaming
          const controller = new AbortController()
          setAbortController(controller)
          setPromptTexts({})
          
          try {
            const response = await fetch('/api/assistant-architect/stream', {
              method: 'POST',
              headers: {
                'Content-Type': 'application/json',
              },
              body: JSON.stringify({
                toolId: tool.id,
                executionId: result.data.executionId,
                inputs: values
              }),
              signal: controller.signal
            })

            if (!response.ok) {
              throw new Error(`Streaming failed: ${response.statusText}`)
            }

            const reader = response.body?.getReader()
            const decoder = new TextDecoder()

            if (!reader) {
              throw new Error('No reader available')
            }

            // Don't store reader - it causes issues

            // Set up timeout
            const timeoutId = setTimeout(() => {
              controller.abort()
              toast({
                title: "Stream Timeout",
                description: "The streaming operation took too long and was cancelled.",
                variant: "destructive"
              })
            }, STREAM_TIMEOUT_MS)

            try {
              // Process the stream
              let buffer = ''
              while (true) {
                const { done, value } = await reader.read()
                if (done) break

                buffer += decoder.decode(value, { stream: true })
                const lines = buffer.split('\n')
                buffer = lines.pop() || ''

                for (const line of lines) {
                  if (line.startsWith('data: ')) {
                    try {
                      const data = JSON.parse(line.slice(6))
                      handleStreamEvent(data, values)
                    } catch {
                      // Log parse errors for debugging but don't break the stream
                      if (process.env.NODE_ENV === 'development') {
                      }
                    }
                  }
                }
              }
            } finally {
              // Clear timeout on completion or error
              clearTimeout(timeoutId)
            }
            
            // Clean up reader after successful streaming
            reader.releaseLock()
          } catch (streamError) {
            if (streamError instanceof Error && streamError.name === 'AbortError') {
              // Stream aborted
              return
            }
            // Fall back to polling for this execution
            setIsPolling(true)
          } finally {
            // Clean up resources
            setAbortController(null)
          }
        } else {
          // Use polling for older executions without executionId
          setIsPolling(true)
        }
        
        toast({ title: "Execution Started", description: "The tool is now running" })
      } else {
        const errorMessage = result.message || "Failed to start execution"
        setError(errorMessage)
        toast({
          title: "Execution Failed",
          description: errorMessage,
          variant: "destructive"
        })
        setIsLoading(false)
      }
    } catch (submitError) {
      const errorMessage = submitError instanceof Error ? submitError.message : "Failed to start execution"
      setError(errorMessage)
      toast({
        title: "Execution Error",
        description: errorMessage,
        variant: "destructive"
      })
      setIsLoading(false)
    }
  }, [isLoading, isPolling, setIsLoading, setResults, setError, tool.id, toast, results, setConversationId, handleStreamEvent])

  // Update the form values type
  const safeJsonParse = useCallback((jsonString: string | null | undefined): Record<string, unknown> | null => {
    if (!jsonString) return null;
    try {
      return JSON.parse(jsonString) as Record<string, unknown>;
    } catch {
      if (typeof jsonString === 'string') {
        return { value: jsonString };
      }
      return null;
    }
  }, [])

  useEffect(() => {
    let intervalId: NodeJS.Timeout | null = null
    let retryCount = 0
    const MAX_RETRIES = 120
    const BACKOFF_THRESHOLD = 20
    let currentInterval = 3000
    let isMounted = true // Flag to track if the component is still mounted

    async function pollJob() {
      if (!jobId || !isMounted) return
      
      try {
        const result = await getJobAction(jobId)
        // Check if component is still mounted before updating state
        if (!isMounted) return
        retryCount++

        if (result.isSuccess && result.data) {
          const job = result.data as SelectJob

          if (job.status === "completed" || job.status === "failed") {
            setIsLoading(false)
            setIsPolling(false)

            const jobError = job.error || (job.status === "failed" ? "Execution failed without a specific error message" : null);
            if (jobError) {
              setError(jobError)
            }

            const outputData = safeJsonParse(job.output) as JobOutput | null;
            const inputData = safeJsonParse(job.input);

            if (outputData) {
              const promptResultsForState: ExtendedPromptResult[] = outputData.results.map((res: JobPromptResult) => ({
                id: res.promptId + "_" + outputData.executionId,
                executionId: outputData.executionId,
                promptId: res.promptId,
                inputData: res.input,
                outputData: res.output,
                status: res.status as "pending" | "completed" | "failed",
                startedAt: new Date(res.startTime),
                completedAt: res.endTime ? new Date(res.endTime) : null,
                executionTimeMs: res.executionTimeMs,
                errorMessage: res.status === 'failed' ? 'Prompt execution failed' : null,
                userFeedback: res.userFeedback
              }));

              // Initialize expandedPrompts with all collapsed except the last one
              // and expandedInputs with all collapsed
              if (promptResultsForState.length > 0) {
                const lastPromptId = promptResultsForState[promptResultsForState.length - 1].id;
                const newExpandedPrompts = promptResultsForState.reduce((acc, prompt) => {
                  acc[prompt.id] = prompt.id === lastPromptId;
                  return acc;
                }, {} as Record<string, boolean>);
                const newExpandedInputs = promptResultsForState.reduce((acc, prompt) => {
                  acc[prompt.id] = false;
                  return acc;
                }, {} as Record<string, boolean>);
                setExpandedPrompts(newExpandedPrompts);
                setExpandedInputs(newExpandedInputs);
              }

              setResults({
                id: outputData.executionId,
                toolId: tool?.id || 0,
                userId: job.userId,
                status: job.status,
                inputData: inputData,
                startedAt: new Date(job.createdAt),
                completedAt: new Date(job.updatedAt),
                errorMessage: jobError,
                assistantArchitectId: tool?.id,
                promptResults: promptResultsForState
              })
            } else if (job.status === 'failed') {
              setResults({
                id: jobId,
                toolId: tool?.id || 0,
                userId: job.userId,
                status: job.status,
                inputData: inputData,
                startedAt: new Date(job.createdAt),
                completedAt: new Date(job.updatedAt),
                errorMessage: jobError || "Execution failed, and output data was not available.",
                assistantArchitectId: tool?.id,
                promptResults: []
              })
            }

            toast({
              title: "Execution Finished",
              description: `Status: ${job.status}${jobError ? ` - ${jobError}` : ""}`,
              variant: job.status === "completed" ? "default" : "destructive"
            })

            if (intervalId) {
              clearInterval(intervalId)
            }
          }
        } else {
           retryCount++
        }
      } catch {
        retryCount++
      }

      if (retryCount >= MAX_RETRIES) {
        setIsLoading(false)
        setIsPolling(false)
        const timeoutError = "The execution took too long to complete"
        setError(timeoutError)
         if (results) {
            setResults(prev => prev ? {...prev, status: 'failed', errorMessage: timeoutError} : null);
         } else {
             const formValues = form.getValues();
             const inputData = Object.entries(formValues).reduce((acc, [key, value]) => {
               acc[key] = value;
               return acc;
             }, {} as Record<string, unknown>);
             
             setResults({
                 id: jobId || 'unknown',
                 toolId: tool?.id || 0,
                 userId: 'unknown',
                 status: 'failed',
                 inputData,
                 startedAt: new Date(),
                 completedAt: new Date(),
                 errorMessage: timeoutError,
                 assistantArchitectId: tool?.id,
                 promptResults: [],
             });
         }
        toast({
          title: "Execution Timeout",
          description: timeoutError,
          variant: "destructive"
        })
        if (intervalId) {
          clearInterval(intervalId)
        }
        return
      }

      if (retryCount > BACKOFF_THRESHOLD && currentInterval === 3000) {
         currentInterval = 5000
         if (intervalId) {
           clearInterval(intervalId)
           intervalId = setInterval(pollJob, currentInterval)
         }
       }
    }

    if (isPolling) {
      pollJob();
      intervalId = setInterval(pollJob, currentInterval)
    }

    return () => {
      isMounted = false; // Mark as unmounted
      if (intervalId) {
        clearInterval(intervalId);
      }
    }
  }, [isPolling, jobId, tool.id, toast, form, results, safeJsonParse])

  const togglePromptExpand = useCallback((promptResultId: string) => {
    setExpandedPrompts(prev => ({
      ...prev,
      [promptResultId]: !prev[promptResultId]
    }))
  }, [])

  const toggleInputExpand = useCallback((promptResultId: string) => {
    setExpandedInputs(prev => ({
      ...prev,
      [promptResultId]: !prev[promptResultId]
    }))
  }, [])

  const copyToClipboard = useCallback(async (text: string | null | undefined) => {
    if (!text) {
       toast({ description: "Nothing to copy", duration: 1500 });
       return;
    }
    try {
      await navigator.clipboard.writeText(text)
      toast({
        description: "Copied to clipboard",
        duration: 2000
      })
    } catch {
      toast({
        description: "Failed to copy to clipboard",
        variant: "destructive"
      })
    }
  }, [toast])

  const handleFeedback = async (promptResult: { executionId: string; promptId: string | number; id: string }, feedback: string) => {
    try {
      const promptIdNum = typeof promptResult.promptId === 'string' ? parseInt(promptResult.promptId) : promptResult.promptId
      await updatePromptResultAction(promptResult.executionId, promptIdNum, { userFeedback: feedback })
      setResults(prev => {
        if (!prev) return prev
        return {
          ...prev,
          promptResults: prev.promptResults.map(pr =>
            pr.id === promptResult.id ? { ...pr, userFeedback: feedback as 'like' | 'dislike' } : pr
          )
        }
      })
      toast({ title: `Feedback submitted: ${feedback}` })
    } catch {
      toast({ title: 'Failed to submit feedback', variant: 'destructive' })
    }
  }

  // Memoized components for better performance
  const ToolHeader = memo(({ tool }: { tool: AssistantArchitectWithRelations }) => (
    <div>
      <div className="flex items-start gap-4">
        {tool.imagePath && (
          <div className="relative w-32 h-32 rounded-xl overflow-hidden flex-shrink-0 bg-muted/20 p-1">
            <div className="relative w-full h-full rounded-lg overflow-hidden ring-1 ring-black/10">
              <Image
                src={`/assistant_logos/${tool.imagePath}`}
                alt={tool.name}
                fill
                className="object-cover"
              />
            </div>
          </div>
        )}
        <div>
          <h2 className="text-2xl font-bold">{tool.name}</h2>
          <p className="text-muted-foreground">{tool.description}</p>
        </div>
      </div>
      <div className="h-px bg-border mt-6" />
    </div>
  ));

  const ErrorAlert = memo(({ errorMessage }: { errorMessage: string }) => (
    <Alert variant="destructive">
      <AlertCircle className="h-4 w-4" />
      <AlertTitle>Execution Error</AlertTitle>
      <AlertDescription className="mt-2 text-sm">
        {errorMessage}
      </AlertDescription>
    </Alert>
  ));

  const ResultsErrorAlert = memo(({ status, errorMessage }: { status: string, errorMessage: string }) => (
    <Alert variant={status === 'failed' ? "destructive" : "warning"}>
      <AlertCircle className="h-4 w-4" />
      <AlertTitle>{status === 'failed' ? 'Execution Failed' : 'Execution Warning'}</AlertTitle>
      <AlertDescription className="mt-2 text-sm">
        {errorMessage}
      </AlertDescription>
    </Alert>
  ));

  // 1. Add a utility to reconstruct the processed prompt
  function getPromptTemplateAndContext(promptId: string | number) {
    const promptIdStr = String(promptId)
    const prompt = tool?.prompts?.find(p => String(p.id) === promptIdStr)
    return prompt ? { template: prompt.content, context: prompt.systemContext } : { template: '', context: '' }
  }

  // Add a function to decode HTML entities and remove escapes for variable placeholders
  function decodePromptVariables(content: string): string {
    // Replace HTML entity for $ with $
    let decoded = content.replace(/&#x24;|&\#36;/g, '$');
    // Remove backslash escapes before $
    decoded = decoded.replace(/\\\$/g, '$');
    // Remove backslash escapes before {
    decoded = decoded.replace(/\\\{/g, '{');
    // Remove backslash escapes before }
    decoded = decoded.replace(/\\\}/g, '}');
    // Remove backslash escapes before _
    decoded = decoded.replace(/\\_/g, '_');
    return decoded;
  }

  function substitutePromptVariables(template: string, inputData: Record<string, unknown>) {
    const decodedTemplate = decodePromptVariables(template);
    return decodedTemplate.replace(/\${(\w+)}/g, (_match, key) => {
      const value = inputData[key]
      return value !== undefined ? String(value) : `[Missing value for ${key}]`
    })
  }

  // Add display names to memoized components
  ToolHeader.displayName = "ToolHeader"
  ErrorAlert.displayName = "ErrorAlert"
  ResultsErrorAlert.displayName = "ResultsErrorAlert"

  return (
    <div className="space-y-6">
      <ToolHeader tool={tool} />

      {error && !results?.errorMessage && (
        <ErrorAlert errorMessage={error} />
      )}
      
      {results?.errorMessage && (
        <ResultsErrorAlert status={results.status} errorMessage={results.errorMessage} />
      )}

      <div className="space-y-4">
        <Form {...form}>
          <form onSubmit={form.handleSubmit(onSubmit)} className="space-y-4">
              {tool.inputFields.map((field: SelectToolInputField) => (
                <FormField
                  key={field.id}
                  control={form.control}
                  name={field.name}
                  render={({ field: formField }) => (
                    <FormItem>
                      <FormLabel>{field.label || field.name}</FormLabel>
                      <FormControl>
                        {field.fieldType === "long_text" ? (
                        <Textarea
                          placeholder="Enter your answer..."
                          {...formField}
                          value={formField.value ?? ""}
                          className="bg-muted"
                        />
                        ) : field.fieldType === "select" || field.fieldType === "multi_select" ? (
                          <Select onValueChange={formField.onChange} defaultValue={formField.value ?? undefined}>
                            <SelectTrigger className="bg-muted">
                              <SelectValue placeholder={`Select ${field.label || field.name}...`} />
                            </SelectTrigger>
                            <SelectContent>
                              {(() => {
                                let options: Array<{ label: string, value: string }> = []
                                if (typeof field.options === "string") {
                                  try {
                                    const parsed = JSON.parse(field.options)
                                    if (Array.isArray(parsed)) {
                                      options = parsed
                                    }
                                  } catch {
                                    options = field.options.split(",").map(s => ({
                                      value: s.trim(),
                                      label: s.trim()
                                    }))
                                  }
                                } else if (Array.isArray(field.options)) {
                                  options = field.options
                                }
                                return options.map(option => (
                                  <SelectItem key={option.value} value={option.value}>
                                    {option.label}
                                  </SelectItem>
                                ))
                              })()}
                            </SelectContent>
                          </Select>
                        ) : field.fieldType === "file_upload" ? (
                          <PdfUploadButton
                            label="Upload PDF"
                            onMarkdown={doc => formField.onChange(doc)}
                            disabled={isLoading}
                            className="w-full"
                          />
                        ) : (
                        <Input
                          placeholder="Enter your answer..."
                          {...formField}
                          value={formField.value ?? ""}
                          className="bg-muted"
                        />
                        )}
                      </FormControl>
                      <FormMessage />
                    </FormItem>
                  )}
                />
              ))}
              <div className="flex gap-2">
                <Button type="submit" disabled={isLoading}>
                  {isLoading ? (
                  <><Loader2 className="mr-2 h-4 w-4 animate-spin" /> Running...</>
                  ) : (
                  <><Sparkles className="mr-2 h-4 w-4" /> Generate</>
                  )}
                </Button>
                {isLoading && abortController && (
                  <Button 
                    type="button" 
                    variant="outline" 
                    onClick={() => {
                      abortController.abort()
                      setAbortController(null)
                      setIsLoading(false)
                      setStreamingPromptIndex(-1)
                      setPromptTexts({})
                      toast({ 
                        title: "Execution Cancelled", 
                        description: "The execution has been stopped" 
                      })
                    }}
                  >
                    <X className="mr-2 h-4 w-4" /> Cancel
                  </Button>
                )}
              </div>
          </form>
        </Form>
      </div>

      {(isLoading || results) && (
        <div className="border rounded-lg p-4 space-y-4 max-w-full">
          <div className="flex items-center justify-between">
            {results && (
              <div className={`text-sm font-medium ${results.status === 'completed' ? 'text-green-600' : results.status === 'failed' ? 'text-red-600' : 'text-muted-foreground'}`}>
                Status: {results.status}
              </div>
            )}
            {isLoading && !results && (
              <div className="text-sm text-muted-foreground">
                Waiting for results...
              </div>
            )}
          </div>

          <ErrorBoundary fallbackMessage="Failed to render execution results.">
            <div className="space-y-6">
              {isLoading && !results && (
                <div className="flex items-center justify-center p-8">
                  <Loader2 className="h-8 w-8 animate-spin text-muted-foreground" />
                </div>
              )}
              {results?.promptResults && results.promptResults.length > 0 ? (
                <div className="space-y-6">
                  {results.promptResults.map((promptResult: SelectPromptResult, index: number) => (
                    <div key={promptResult.id} className="space-y-3 p-4 border rounded-md bg-card shadow-sm">
                      <button
                        onClick={() => togglePromptExpand(promptResult.id)}
                        className="w-full flex items-center justify-between text-sm font-medium mb-2"
                      >
                        <div className="flex items-center text-muted-foreground">
                          <Terminal className="h-4 w-4 mr-2" />
                          <span className="font-semibold text-foreground">Prompt {index + 1} - {tool.prompts?.find(p => p.id === promptResult.promptId)?.name || 'Unnamed'}</span>
                        </div>
                        <div className="flex items-center gap-2">
                          {streamingPromptIndex === index && (
                            <div className="flex items-center gap-2">
                              <div className="flex space-x-1">
                                <div className="w-2 h-2 bg-primary rounded-full animate-pulse" />
                                <div className="w-2 h-2 bg-primary rounded-full animate-pulse" style={{ animationDelay: '75ms' }} />
                                <div className="w-2 h-2 bg-primary rounded-full animate-pulse" style={{ animationDelay: '150ms' }} />
                              </div>
                              <span className="text-xs text-muted-foreground">Streaming...</span>
                            </div>
                          )}
                          <span className={`px-2 py-0.5 rounded text-xs font-semibold ${
                            promptResult.status === "completed" ? "bg-green-100 text-green-700 dark:bg-green-900/50 dark:text-green-300"
                            : promptResult.status === "failed" ? "bg-red-100 text-red-700 dark:bg-red-900/50 dark:text-red-300"
                            : promptResult.status === "running" ? "bg-blue-100 text-blue-700 dark:bg-blue-900/50 dark:text-blue-300"
                            : "bg-muted text-muted-foreground"
                          }`}>
                            {promptResult.status}
                            {promptResult.executionTimeMs ? ` (${(promptResult.executionTimeMs / 1000).toFixed(1)}s)` : ''}
                          </span>
                          {expandedPrompts[String(promptResult.id)] ? (
                            <ChevronDown className="h-4 w-4 text-muted-foreground" />
                          ) : (
                            <ChevronRight className="h-4 w-4 text-muted-foreground" />
                          )}
                        </div>
                      </button>

                      {expandedPrompts[String(promptResult.id)] && (
                        <>
                          {promptResult.inputData && (
                            <div className="border border-border/50 rounded-md overflow-hidden">
                              <button
                                onClick={() => toggleInputExpand(String(promptResult.id))}
                                className="w-full px-3 py-2 bg-muted/40 hover:bg-muted/60 transition-colors flex items-center justify-between text-xs font-medium text-foreground"
                              >
                                <div className="flex items-center">
                                  <User className="h-3 w-3 mr-1.5 flex-shrink-0 text-blue-500"/>
                                  Input Data Used
                                </div>
                                {expandedInputs[String(promptResult.id)] ? (
                                  <ChevronDown className="h-4 w-4 text-muted-foreground" />
                                ) : (
                                  <ChevronRight className="h-4 w-4 text-muted-foreground" />
                                )}
                              </button>
                              {expandedInputs[String(promptResult.id)] && (
                                <div className="p-3 bg-muted/20 space-y-4">
                                  <div>
                                    <div className="font-semibold text-xs mb-1">Input Data</div>
                                    <pre className="text-xs whitespace-pre-wrap break-all font-mono text-muted-foreground">
                                      {JSON.stringify(promptResult.inputData, null, 2)}
                                    </pre>
                                  </div>
                                  <div>
                                    <div className="font-semibold text-xs mb-1">Processed Prompt</div>
                                    <pre className="text-xs whitespace-pre-wrap break-all font-mono text-muted-foreground">
                                      {(() => {
                                        const { template } = getPromptTemplateAndContext(promptResult.promptId)
                                        return substitutePromptVariables(template, promptResult.inputData || {})
                                      })()}
                                    </pre>
                                  </div>
                                  <div>
                                    <div className="font-semibold text-xs mb-1">System Context</div>
                                    <pre className="text-xs whitespace-pre-wrap break-all font-mono text-muted-foreground">
                                      {(() => {
                                        const { context } = getPromptTemplateAndContext(promptResult.promptId)
                                        return context || ''
                                      })()}
                                    </pre>
                                  </div>
                                </div>
                              )}
                            </div>
                          )}

                          {(promptResult.outputData || promptTexts[index] || (streamingPromptIndex === index)) && (
                            <div className="mt-3 border border-border/50 rounded-md overflow-hidden">
                              <div className="px-3 py-2 bg-muted/40 flex items-center justify-between">
                                <div className="flex items-center text-xs font-medium text-foreground">
                                  <Bot className="h-3.5 w-3.5 mr-1.5 flex-shrink-0 text-green-500"/>
                                  Output
                                </div>
                              </div>
                              <div className="p-4 bg-background">
                                <div className="prose prose-sm dark:prose-invert max-w-none">
                                  <style jsx global>{`
                                    /* General Markdown Output Area */
                                    .markdown-output {
                                      line-height: 1.6; /* Slightly more spacious line height */
                                      font-size: 0.95rem; /* Slightly larger base font */
                                      color: var(--foreground);
                                      overflow-wrap: break-word;
                                      word-break: break-word; /* Ensure long words break */
                                    }

                                    /* Headings - Clear hierarchy, balanced spacing */
                                    .markdown-output h1,
                                    .markdown-output h2,
                                    .markdown-output h3,
                                    .markdown-output h4,
                                    .markdown-output h5,
                                    .markdown-output h6 {
                                      font-weight: 600;
                                      color: var(--foreground);
                                      margin-top: 1.75em; /* More space above headings */
                                      margin-bottom: 0.75em; /* Less space below headings */
                                      line-height: 1.3;
                                    }
                                    .markdown-output h1 { /* Mapped to h2 by component override */
                                      font-size: 1.3em; /* Larger */
                                      padding-bottom: 0.3em;
                                      border-bottom: 1px solid var(--border);
                                    }
                                    .markdown-output h2 { /* Mapped to h3 */
                                      font-size: 1.15em;
                                    }
                                    .markdown-output h3 { /* Mapped to h4 */
                                      font-size: 1.05em;
                                    }
                                    /* Prevent excessive top margin for the very first element */
                                    .markdown-output > *:first-child {
                                      margin-top: 0;
                                    }

                                    /* Paragraphs - Standard spacing */
                                    .markdown-output p {
                                      margin-top: 0.6em;
                                      margin-bottom: 0.6em;
                                    }

                                    /* Lists - Proper indentation and spacing */
                                    .markdown-output ul,
                                    .markdown-output ol {
                                      margin-top: 0.6em;
                                      margin-bottom: 0.6em;
                                      padding-left: 1.75em; /* Standard indentation */
                                    }
                                    .markdown-output li {
                                      margin-top: 0.25em;
                                      margin-bottom: 0.25em;
                                    }
                                    .markdown-output ul { list-style-type: disc; }
                                    .markdown-output ol { list-style-type: decimal; }
                                    .markdown-output li > p { margin-top: 0.25em; margin-bottom: 0.25em; } /* Tighter spacing for paragraphs within list items */
                                    .markdown-output li > ul,
                                    .markdown-output li > ol {
                                      margin-top: 0.25em;
                                      margin-bottom: 0.25em;
                                    }

                                    /* Other elements */
                                    .markdown-output strong { font-weight: 600; }
                                    .markdown-output blockquote {
                                      border-left: 3px solid var(--border); /* Slightly thicker border */
                                      padding-left: 1em;
                                      margin-top: 1em;
                                      margin-bottom: 1em;
                                      color: var(--muted-foreground);
                                      font-style: italic;
                                    }
                                    .markdown-output pre, .markdown-output code:not(pre code) {
                                      max-width: 100%;
                                      white-space: pre-wrap;
                                      word-wrap: break-word;
                                      overflow-wrap: break-word;
                                    }
                                    .markdown-output code:not(pre code) {
                                      background-color: var(--muted);
                                      padding: 0.2em 0.4em;
                                      border-radius: 3px;
                                      font-size: 0.9em;
                                    }
                                  `}</style>
                                  <ReactMarkdown
                                    className="markdown-output"
                                    components={{
                                      h1: (props) => <h2 {...props} />,
                                      h2: (props) => <h3 {...props} />,
                                      h3: (props) => <h4 {...props} />,
                                    }}
                                  >
                                    {promptTexts[index] || promptResult.outputData || ""}
                                  </ReactMarkdown>
                                </div>
                                <div className="flex items-center gap-2 justify-end mt-4">
                                  <Button
                                    variant="ghost"
                                    size="icon"
                                    className="h-7 w-7"
                                    title="Copy output"
                                    onClick={() => copyToClipboard(
                                      promptTexts[index] || promptResult.outputData || ""
                                    )}
                                  >
                                    <Copy className="h-3.5 w-3.5 text-muted-foreground hover:text-foreground transition-colors" />
                                    <span className="sr-only">Copy output</span>
                                  </Button>
                                  <Button
                                    variant={promptResult.userFeedback === 'like' ? 'success' : 'ghost'}
                                    size="icon"
                                    className="h-7 w-7"
                                    title="Like output"
                                    onClick={async () => await handleFeedback(promptResult, 'like')}
                                  >
                                    <ThumbsUp className={`h-3.5 w-3.5 ${promptResult.userFeedback === 'like' ? 'text-green-500' : 'text-muted-foreground'} transition-colors`} />
                                    <span className="sr-only">Like output</span>
                                  </Button>
                                  <Button
                                    variant={promptResult.userFeedback === 'dislike' ? 'error' : 'ghost'}
                                    size="icon"
                                    className="h-7 w-7"
                                    title="Dislike output"
                                    onClick={async () => await handleFeedback(promptResult, 'dislike')}
                                  >
                                    <ThumbsDown className={`h-3.5 w-3.5 ${promptResult.userFeedback === 'dislike' ? 'text-red-500' : 'text-muted-foreground'} transition-colors`} />
                                    <span className="sr-only">Dislike output</span>
                                  </Button>
                                </div>
                              </div>
                            </div>
                          )}
                        </>
                      )}
                    </div>
                  ))}
                  {(results.status === "completed" || conversationId !== null) && (
                    <div className="mt-8">
<<<<<<< HEAD
                      <ChatErrorBoundary>
                        <AssistantArchitectChat
                          execution={results}
                          conversationId={conversationId}
                          onConversationCreated={setConversationId}
                          isPreview={isPreview}
                        />
                      </ChatErrorBoundary>
=======
                      <AssistantArchitectChat
                        execution={results as ExecutionResultDetails}
                        conversationId={conversationId}
                        onConversationCreated={setConversationId}
                        isPreview={isPreview}
                      />
>>>>>>> dd93d552
                    </div>
                  )}
                </div>
              ) : (
                 results && !isLoading && <p className="text-sm text-muted-foreground text-center py-4">No prompt results were generated.</p>
              )}
            </div>
          </ErrorBoundary>
        </div>
      )}
    </div>
  )
});<|MERGE_RESOLUTION|>--- conflicted
+++ resolved
@@ -1121,23 +1121,14 @@
                   ))}
                   {(results.status === "completed" || conversationId !== null) && (
                     <div className="mt-8">
-<<<<<<< HEAD
                       <ChatErrorBoundary>
                         <AssistantArchitectChat
-                          execution={results}
+                          execution={results as ExecutionResultDetails}
                           conversationId={conversationId}
                           onConversationCreated={setConversationId}
                           isPreview={isPreview}
                         />
                       </ChatErrorBoundary>
-=======
-                      <AssistantArchitectChat
-                        execution={results as ExecutionResultDetails}
-                        conversationId={conversationId}
-                        onConversationCreated={setConversationId}
-                        isPreview={isPreview}
-                      />
->>>>>>> dd93d552
                     </div>
                   )}
                 </div>
